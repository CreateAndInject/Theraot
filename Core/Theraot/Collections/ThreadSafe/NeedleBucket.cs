#if FAT

using System;
using System.Collections.Generic;
using System.Globalization;
using System.Linq;
using Theraot.Threading.Needles;

namespace Theraot.Collections.ThreadSafe
{
    /// <summary>
    /// Represent a thread-safe wait-free fixed size bucket with lazy initialization.
    /// </summary>
    /// <typeparam name="T">The type of the item.</typeparam>
    /// <typeparam name="TNeedle">THe type of the needles</typeparam>
    /// <remarks>
    /// Consider wrapping this class to implement <see cref="ICollection{T}" /> or any other desired interface.
    /// </remarks>
    [Serializable]
    public sealed class NeedleBucket<T, TNeedle> : IEnumerable<T>
        where TNeedle : class, IRecyclableNeedle<T>
    {
        private readonly Bucket<TNeedle> _entries;
        private readonly Converter<int, TNeedle> _needleFactory;

        /// <summary>
        /// Initializes a new instance of the <see cref="NeedleBucket{T, TNeedle}" /> class.
        /// </summary>
        /// <param name = "valueFactory">The delegate that is invoked to do the lazy initialization of the items given their index.</param>
        /// <param name="capacity">The capacity.</param>
        public NeedleBucket(Converter<int, T> valueFactory, int capacity)
        {
            if (ReferenceEquals(valueFactory, null))
            {
                throw new ArgumentNullException("valueFactory");
            }
            if (!NeedleHelper.CanCreateNeedle<T, TNeedle>())
            {
                throw new InvalidOperationException(string.Format(CultureInfo.InvariantCulture, "Unable to find a way to create {0}", typeof(TNeedle).Name));
            }
            _needleFactory = index => NeedleReservoir<T, TNeedle>.GetNeedle(valueFactory(index));
            _entries = new Bucket<TNeedle>(capacity);
        }

        /// <summary>
        /// Initializes a new instance of the <see cref="NeedleBucket{T, TNeedle}" /> class.
        /// </summary>
        /// <param name = "valueFactory">The delegate that is invoked to do the lazy initialization of the items.</param>
        /// <param name="capacity">The capacity.</param>
        public NeedleBucket(Func<T> valueFactory, int capacity)
        {
            if (ReferenceEquals(valueFactory, null))
            {
                throw new ArgumentNullException("valueFactory");
            }
            if (!NeedleHelper.CanCreateNeedle<T, TNeedle>())
            {
                throw new InvalidOperationException(string.Format(CultureInfo.InvariantCulture, "Unable to find a way to create {0}", typeof(TNeedle).Name));
            }
            _needleFactory = index => NeedleReservoir<T, TNeedle>.GetNeedle(valueFactory());
            _entries = new Bucket<TNeedle>(capacity);
        }

        /// <summary>
        /// Gets the capacity.
        /// </summary>
        public int Capacity
        {
            get
            {
                return _entries.Capacity;
            }
        }

        /// <summary>
        /// Gets the number of items actually contained.
        /// </summary>
        public int Count
        {
            get
            {
                return _entries.Count;
            }
        }

        /// <summary>
        /// Copies the items to a compatible one-dimensional array, starting at the specified index of the target array.
        /// </summary>
        /// <param name="array">The array.</param>
        /// <param name="arrayIndex">Index of the array.</param>
        /// <exception cref="System.ArgumentNullException">array</exception>
        /// <exception cref="System.ArgumentOutOfRangeException">arrayIndex;Non-negative number is required.</exception>
        /// <exception cref="System.ArgumentException">array;The array can not contain the number of elements.</exception>
        public void CopyTo(T[] array, int arrayIndex)
        {
            _entries.ToArray().CopyTo(array, arrayIndex);
        }

        /// <summary>
        /// Sets the item at the specified index.
        /// </summary>
        /// <param name="index">The index.</param>
        /// <param name="item">The item.</param>
        /// <param name="previous">The previous item in the specified index.</param>
        /// <returns>
        ///   <c>true</c> if the item was new; otherwise, <c>false</c>.
        /// </returns>
        /// <exception cref="System.ArgumentOutOfRangeException">index;index must be greater or equal to 0 and less than capacity</exception>
        public bool Exchange(int index, T item, out T previous)
        {
            TNeedle found;
            if (_entries.Exchange(index, NeedleReservoir<T, TNeedle>.GetNeedle(item), out found))
            {
                previous = default(T);
                return true;
            }
            // TryGetValue is null resistant
            found.TryGetValue(out previous);
            // This is a needle that is no longer referenced, we donate it
            NeedleReservoir<T, TNeedle>.DonateNeedle(found);
            return false;
        }

        /// <summary>
        /// Sets the needle at the specified index.
        /// </summary>
        /// <param name="index">The index.</param>
        /// <param name="needle">The needle.</param>
        /// <param name="previous">The previous item in the specified index.</param>
        /// <returns>
        ///   <c>true</c> if the item was new; otherwise, <c>false</c>.
        /// </returns>
        /// <exception cref="System.ArgumentOutOfRangeException">index;index must be greater or equal to 0 and less than capacity</exception>
        public bool ExchangeNeedle(int index, TNeedle needle, out TNeedle previous)
        {
            // This may allow null to enter, this may also give null as previous if null was allowed to enter
            // We don't donate because we return the needle
            return _entries.Exchange(index, needle, out previous);
        }

        /// <summary>
        /// Retrieve or creates a new item at the specified index.
        /// </summary>
        /// <param name="index">The index.</param>
        /// <returns>The value.</returns>
        /// <exception cref="System.ArgumentOutOfRangeException">index;index must be greater or equal to 0 and less than capacity</exception>
        public T Get(int index)
        {
            if (index < 0 || index >= _entries.Capacity)
            {
                throw new ArgumentOutOfRangeException("index", "index must be greater or equal to 0 and less than capacity");
            }
            // Using TryGetValue first just avoid wasting a needle
            TNeedle found;
            if (_entries.TryGetInternal(index, out found))
            {
                // Null resistant
                T previous;
                found.TryGetValue(out previous);
                return previous;
                // We don't donate because we didn't remove
            }
<<<<<<< HEAD
            var needleFactory = _needleFactory;
            var newNeedle = needleFactory(index);
=======
            var newNeedle = _needleFactory(index);
>>>>>>> e44a9059
            if (_entries.InsertInternal(index, newNeedle, out found))
            {
                return newNeedle.Value;
            }
            // we just failed to insert, meaning that we created a usless needle
            // donate it
            NeedleReservoir<T, TNeedle>.DonateNeedle(newNeedle);
            return found.Value;
        }

        /// <summary>
        /// Returns an enumerator that iterates through a collection.
        /// </summary>
        /// <returns>
        /// An <see cref="System.Collections.Generic.IEnumerator{T}" /> object that can be used to iterate through the collection.
        /// </returns>
        public IEnumerator<T> GetEnumerator()
        {
            foreach (var needle in _entries)
            {
                T item;
                if (needle.TryGetValue(out item))
                {
                    yield return item;
                }
            }
        }

        /// <summary>
        /// Retrieve or creates a new needle at the specified index.
        /// </summary>
        /// <param name="index">The index.</param>
        /// <returns>The needle.</returns>
        /// <exception cref="System.ArgumentOutOfRangeException">index;index must be greater or equal to 0 and less than capacity</exception>
        public TNeedle GetNeedle(int index)
        {
            TNeedle found;
<<<<<<< HEAD
            var needleFactory = _needleFactory;
            var newNeedle = needleFactory(index);
=======
            var newNeedle = _needleFactory(index);
>>>>>>> e44a9059
            if (_entries.Insert(index, newNeedle, out found))
            {
                return newNeedle;
            }
            // we just failed to insert, meaning that we created a usless needle
            // donate it
            NeedleReservoir<T, TNeedle>.DonateNeedle(newNeedle);
            return found;
        }

        /// <summary>
        /// Inserts the item at the specified index.
        /// </summary>
        /// <param name="index">The index.</param>
        /// <param name="item">The item.</param>
        /// <returns>
        ///   <c>true</c> if the item was inserted; otherwise, <c>false</c>.
        /// </returns>
        /// <exception cref="System.ArgumentOutOfRangeException">index;index must be greater or equal to 0 and less than capacity.</exception>
        /// <remarks>
        /// The insertion can fail if the index is already used or is being written by another thread.
        /// If the index is being written it can be understood that the insert operation happened before but the item was overwritten or removed.
        /// </remarks>
        public bool Insert(int index, T item)
        {
            // Only succeeds if there was nothing there before
            // meaning that if this succeeds it replaced nothing
            // If this fails whatever was there is still there
            return _entries.Insert(index, NeedleReservoir<T, TNeedle>.GetNeedle(item));
        }

        /// <summary>
        /// Inserts the item at the specified index.
        /// </summary>
        /// <param name="index">The index.</param>
        /// <param name="item">The item.</param>
        /// <param name="previous">The previous item in the specified index.</param>
        /// <returns>
        ///   <c>true</c> if the item was inserted; otherwise, <c>false</c>.
        /// </returns>
        /// <exception cref="System.ArgumentOutOfRangeException">index;index must be greater or equal to 0 and less than capacity</exception>
        /// <remarks>
        /// The insertion can fail if the index is already used or is being written by another thread.
        /// If the index is being written it can be understood that the insert operation happened before but the item was overwritten or removed.
        /// </remarks>
        public bool Insert(int index, T item, out T previous)
        {
            TNeedle found;
            if (_entries.Insert(index, NeedleReservoir<T, TNeedle>.GetNeedle(item), out found))
            {
                previous = default(T);
                return true;
            }
            // TryGetValue is null resistant
            found.TryGetValue(out previous);
            // Donate it
            NeedleReservoir<T, TNeedle>.DonateNeedle(found);
            return false;
        }

        /// <summary>
        /// Inserts the needle at the specified index.
        /// </summary>
        /// <param name="index">The index.</param>
        /// <param name="needle">The needle.</param>
        /// <returns>
        ///   <c>true</c> if the needle was inserted; otherwise, <c>false</c>.
        /// </returns>
        /// <exception cref="System.ArgumentOutOfRangeException">index;index must be greater or equal to 0 and less than capacity.</exception>
        /// <remarks>
        /// The insertion can fail if the index is already used or is being written by another thread.
        /// If the index is being written it can be understood that the insert operation happened before but the needle was overwritten or removed.
        /// </remarks>
        public bool InsertNeedle(int index, TNeedle needle)
        {
            // This may allow null to enter
            return _entries.Insert(index, needle);
        }

        /// <summary>
        /// Inserts the needle at the specified index.
        /// </summary>
        /// <param name="index">The index.</param>
        /// <param name="needle">The needle.</param>
        /// <param name="previous">The previous needle in the specified index.</param>
        /// <returns>
        ///   <c>true</c> if the needle was inserted; otherwise, <c>false</c>.
        /// </returns>
        /// <exception cref="System.ArgumentOutOfRangeException">index;index must be greater or equal to 0 and less than capacity</exception>
        /// <remarks>
        /// The insertion can fail if the index is already used or is being written by another thread.
        /// If the index is being written it can be understood that the insert operation happened before but the needle was overwritten or removed.
        /// </remarks>
        public bool InsertNeedle(int index, TNeedle needle, out TNeedle previous)
        {
            // This may allow null to enter, this may also give null as previous if null was allowed to enter
            return _entries.Insert(index, needle, out previous);
        }

        /// <summary>
        /// Removes the item at the specified index.
        /// </summary>
        /// <param name="index">The index.</param>
        /// <returns>
        ///   <c>true</c> if the item was removed; otherwise, <c>false</c>.
        /// </returns>
        /// <exception cref="System.ArgumentOutOfRangeException">index;index must be greater or equal to 0 and less than capacity</exception>
        public bool RemoveAt(int index)
        {
            return _entries.RemoveAt(index);
        }

        /// <summary>
        /// Removes the item at the specified index.
        /// </summary>
        /// <param name="index">The index.</param>
        /// <param name="previous">The previous item in the specified index.</param>
        /// <returns>
        ///   <c>true</c> if the item was removed; otherwise, <c>false</c>.
        /// </returns>
        /// <exception cref="System.ArgumentOutOfRangeException">index;index must be greater or equal to 0 and less than capacity</exception>
        public bool RemoveAt(int index, out T previous)
        {
            TNeedle found;
            if (_entries.RemoveAt(index, out found))
            {
                // TryGetValue is null resistant
                found.TryGetValue(out previous);
                // Donate it
                NeedleReservoir<T, TNeedle>.DonateNeedle(found);
                return true;
            }
            previous = default(T);
            return false;
        }

        /// <summary>
        /// Removes the needle at the specified index.
        /// </summary>
        /// <param name="index">The index.</param>
        /// <param name="previous">The previous needle in the specified index.</param>
        /// <returns>
        ///   <c>true</c> if the needle was removed; otherwise, <c>false</c>.
        /// </returns>
        /// <exception cref="System.ArgumentOutOfRangeException">index;index must be greater or equal to 0 and less than capacity</exception>
        public bool RemoveNeedleAt(int index, out TNeedle previous)
        {
            return _entries.RemoveAt(index, out previous);
        }

        /// <summary>
        /// Sets the item at the specified index.
        /// </summary>
        /// <param name="index">The index.</param>
        /// <param name="item">The item.</param>
        /// <param name="isNew">if set to <c>true</c> the index was not previously used.</param>
        /// <exception cref="System.ArgumentOutOfRangeException">index;index must be greater or equal to 0 and less than capacity</exception>
        public void Set(int index, T item, out bool isNew)
        {
            // This may have replaced something
            _entries.Set(index, NeedleReservoir<T, TNeedle>.GetNeedle(item), out isNew);
        }

        /// <summary>
        /// Sets the needle at the specified index.
        /// </summary>
        /// <param name="index">The index.</param>
        /// <param name="needle">The needle.</param>
        /// <param name="isNew">if set to <c>true</c> the index was not previously used.</param>
        /// <exception cref="System.ArgumentOutOfRangeException">index;index must be greater or equal to 0 and less than capacity</exception>
        public void SetNeedle(int index, TNeedle needle, out bool isNew)
        {
            // This may allow null to enter
            _entries.Set(index, needle, out isNew);
        }

        /// <summary>
        /// Tries to retrieve the item at the specified index.
        /// </summary>
        /// <param name="index">The index.</param>
        /// <param name="value">The value.</param>
        /// <returns>
        ///   <c>true</c> if the item was retrieved; otherwise, <c>false</c>.
        /// </returns>
        /// <exception cref="System.ArgumentOutOfRangeException">index;index must be greater or equal to 0 and less than capacity</exception>
        public bool TryGet(int index, out T value)
        {
            TNeedle found;
            if (_entries.TryGet(index, out found))
            {
                // Null resistant
                found.TryGetValue(out value);
                // We don't donate because we didn't remove
                return true;
            }
            value = default(T);
            return false;
        }

        /// <summary>
        /// Tries to retrieve the needle at the specified index.
        /// </summary>
        /// <param name="index">The index.</param>
        /// <param name="value">The value.</param>
        /// <returns>
        ///   <c>true</c> if the needle was retrieved; otherwise, <c>false</c>.
        /// </returns>
        /// <exception cref="System.ArgumentOutOfRangeException">index;index must be greater or equal to 0 and less than capacity</exception>
        public bool TryGetNeedle(int index, out TNeedle value)
        {
            return _entries.TryGet(index, out value);
        }

        System.Collections.IEnumerator System.Collections.IEnumerable.GetEnumerator()
        {
            return GetEnumerator();
        }
    }
}

#endif<|MERGE_RESOLUTION|>--- conflicted
+++ resolved
@@ -160,12 +160,7 @@
                 return previous;
                 // We don't donate because we didn't remove
             }
-<<<<<<< HEAD
-            var needleFactory = _needleFactory;
-            var newNeedle = needleFactory(index);
-=======
             var newNeedle = _needleFactory(index);
->>>>>>> e44a9059
             if (_entries.InsertInternal(index, newNeedle, out found))
             {
                 return newNeedle.Value;
@@ -203,12 +198,7 @@
         public TNeedle GetNeedle(int index)
         {
             TNeedle found;
-<<<<<<< HEAD
-            var needleFactory = _needleFactory;
-            var newNeedle = needleFactory(index);
-=======
             var newNeedle = _needleFactory(index);
->>>>>>> e44a9059
             if (_entries.Insert(index, newNeedle, out found))
             {
                 return newNeedle;
