#if FAT

using System;
using System.Threading;
using Theraot.Core;

namespace Theraot.Threading.Needles
{
    [Serializable]
    [System.Diagnostics.DebuggerNonUserCode]
    public class LazyNeedle<T> : PromiseNeedle<T>, IEquatable<LazyNeedle<T>>
    {
        [NonSerialized]
        private Thread _runnerThread;

        private Func<T> _valueFactory;

        public LazyNeedle()
            : base(true)
        {
            _valueFactory = null;
        }

        public LazyNeedle(T target)
            : base(target)
        {
            _valueFactory = null;
        }

        public LazyNeedle(Func<T> valueFactory)
            : base(false)
        {
            if (valueFactory == null)
            {
<<<<<<< HEAD
                throw new ArgumentNullException(null);
=======
                throw new ArgumentNullException("valueFactory");
>>>>>>> e44a9059
            }
            _valueFactory = valueFactory;
        }

        public LazyNeedle(Func<T> valueFactory, bool cacheExceptions)
            : base(false)
        {
            if (valueFactory == null)
            {
<<<<<<< HEAD
                throw new ArgumentNullException(null);
=======
                throw new ArgumentNullException("valueFactory");
>>>>>>> e44a9059
            }
            _valueFactory = valueFactory;
            if (cacheExceptions)
            {
                _valueFactory = () =>
                {
                    try
                    {
                        return valueFactory.Invoke();
                    }
                    catch (Exception exc)
                    {
                        _valueFactory = FuncHelper.GetThrowFunc<T>(exc);
                        throw;
                    }
                };
            }
        }

        public override T Value
        {
            get
            {
                Initialize();
                return base.Value;
            }
            set
            {
                base.Value = value;
                ReleaseValueFactory();
            }
        }

        protected Thread RunnerThread
        {
            get
            {
                return _runnerThread;
            }
        }

        public override bool Equals(object obj)
        {
            return !ReferenceEquals(null, obj as LazyNeedle<T>) && base.Equals(obj);
        }

        public bool Equals(LazyNeedle<T> other)
        {
            return !ReferenceEquals(other, null) && base.Equals(other);
        }

        public override int GetHashCode()
        {
            return base.GetHashCode();
        }

        public virtual void Initialize()
        {
            if (_runnerThread == Thread.CurrentThread)
            {
                throw new InvalidOperationException();
            }
            var valueFactory = Interlocked.Exchange(ref _valueFactory, null);
            if (valueFactory == null)
            {
                base.Wait();
            }
            else
            {
                InitializeExtracted(valueFactory);
            }
        }

        public void ReleaseValueFactory()
        {
            ThreadingHelper.VolatileWrite(ref _valueFactory, null);
        }

        public override void Wait()
        {
            if (_runnerThread == Thread.CurrentThread)
            {
                throw new InvalidOperationException();
            }
            base.Wait();
        }

        public override void Wait(CancellationToken cancellationToken)
        {
            if (_runnerThread == Thread.CurrentThread)
            {
                throw new InvalidOperationException();
            }
            base.Wait(cancellationToken);
        }

        public override void Wait(int milliseconds)
        {
            if (_runnerThread == Thread.CurrentThread)
            {
                throw new InvalidOperationException();
            }
            base.Wait(milliseconds);
        }

        public override void Wait(TimeSpan timeout)
        {
            if (_runnerThread == Thread.CurrentThread)
            {
                throw new InvalidOperationException();
            }
            base.Wait(timeout);
        }

        public override void Wait(int milliseconds, CancellationToken cancellationToken)
        {
            if (_runnerThread == Thread.CurrentThread)
            {
                throw new InvalidOperationException();
            }
            base.Wait(milliseconds, cancellationToken);
        }

        public override void Wait(TimeSpan timeout, CancellationToken cancellationToken)
        {
            if (_runnerThread == Thread.CurrentThread)
            {
                throw new InvalidOperationException();
            }
            base.Wait(timeout, cancellationToken);
        }

        protected virtual void Initialize(Action beforeInitialize)
        {
            if (beforeInitialize == null)
            {
                throw new ArgumentNullException("beforeInitialize");
            }
            if (_runnerThread == Thread.CurrentThread)
            {
                throw new InvalidOperationException();
            }
            var valueFactory = Interlocked.Exchange(ref _valueFactory, null);
            if (valueFactory == null)
            {
                base.Wait();
            }
            else
            {
                try
                {
                    beforeInitialize.Invoke();
                }
                finally
                {
                    InitializeExtracted(valueFactory);
                }
            }
        }

        private void InitializeExtracted(Func<T> valueFactory)
        {
            _runnerThread = Thread.CurrentThread;
            try
            {
                base.Value = valueFactory.Invoke();
            }
            catch (Exception exception)
            {
                Interlocked.CompareExchange(ref _valueFactory, valueFactory, null);
                SetError(exception);
                throw;
            }
            finally
            {
                _runnerThread = null;
            }
        }
    }
}

#endif<|MERGE_RESOLUTION|>--- conflicted
+++ resolved
@@ -32,11 +32,7 @@
         {
             if (valueFactory == null)
             {
-<<<<<<< HEAD
-                throw new ArgumentNullException(null);
-=======
                 throw new ArgumentNullException("valueFactory");
->>>>>>> e44a9059
             }
             _valueFactory = valueFactory;
         }
@@ -46,11 +42,7 @@
         {
             if (valueFactory == null)
             {
-<<<<<<< HEAD
-                throw new ArgumentNullException(null);
-=======
                 throw new ArgumentNullException("valueFactory");
->>>>>>> e44a9059
             }
             _valueFactory = valueFactory;
             if (cacheExceptions)
