﻿<?xml version="1.0" encoding="utf-8"?>
<Project ToolsVersion="4.0" DefaultTargets="Build" xmlns="http://schemas.microsoft.com/developer/msbuild/2003">
  <PropertyGroup>
    <Configuration Condition=" '$(Configuration)' == '' ">Debug</Configuration>
    <Platform Condition=" '$(Platform)' == '' ">AnyCPU</Platform>
    <ProjectGuid>{B5078871-4299-49ED-B921-3B5EBE57336A}</ProjectGuid>
    <OutputType>Library</OutputType>
    <AppDesignerFolder>Properties</AppDesignerFolder>
    <RootNamespace>Theraot.Core</RootNamespace>
    <AssemblyName>Theraot.Core</AssemblyName>
    <FileAlignment>512</FileAlignment>
    <TargetFrameworkProfile>
    </TargetFrameworkProfile>
    <TargetFrameworkVersion>v3.5</TargetFrameworkVersion>
    <ReleaseVersion>2.0.0</ReleaseVersion>
  </PropertyGroup>
  <PropertyGroup Condition=" '$(Configuration)|$(Platform)' == 'Debug|AnyCPU' ">
    <DebugSymbols>True</DebugSymbols>
    <DebugType>full</DebugType>
    <Optimize>False</Optimize>
    <OutputPath>bin\Debug\</OutputPath>
<<<<<<< HEAD
    <DefineConstants>TRACE;DEBUG;FAT;NET35</DefineConstants>
    <ErrorReport>prompt</ErrorReport>
    <WarningLevel>4</WarningLevel>
    <Prefer32Bit>false</Prefer32Bit>
    <LangVersion>5</LangVersion>
    <TargetFrameworkVersion>v3.5</TargetFrameworkVersion>
=======
    <DefineConstants>TRACE;DEBUG;NET20;FAT</DefineConstants>
    <ErrorReport>prompt</ErrorReport>
    <WarningLevel>4</WarningLevel>
    <Prefer32Bit>false</Prefer32Bit>
    <LangVersion>default</LangVersion>
    <TargetFrameworkVersion>v2.0</TargetFrameworkVersion>
>>>>>>> 7d7fd148
  </PropertyGroup>
  <PropertyGroup Condition=" '$(Configuration)|$(Platform)' == 'Release|AnyCPU' ">
    <Optimize>True</Optimize>
    <OutputPath>bin\Release\</OutputPath>
<<<<<<< HEAD
    <DefineConstants>;NET35</DefineConstants>
=======
    <DefineConstants>NET35</DefineConstants>
>>>>>>> 7d7fd148
    <ErrorReport>prompt</ErrorReport>
    <WarningLevel>4</WarningLevel>
    <Prefer32Bit>false</Prefer32Bit>
    <LangVersion>default</LangVersion>
    <TargetFrameworkVersion>v2.0</TargetFrameworkVersion>
  </PropertyGroup>
<<<<<<< HEAD
=======
  <PropertyGroup Condition="'$(Configuration)|$(Platform)' == 'Debug_NET20|AnyCPU'">
    <Optimize>False</Optimize>
    <OutputPath>bin\Debug_NET20\</OutputPath>
    <DefineConstants>TRACE;DEBUG;NET20;FAT</DefineConstants>
    <ErrorReport>prompt</ErrorReport>
    <WarningLevel>4</WarningLevel>
    <Prefer32Bit>false</Prefer32Bit>
    <TargetFrameworkVersion>v2.0</TargetFrameworkVersion>
    <LangVersion>5</LangVersion>
    <DebugSymbols>true</DebugSymbols>
    <DebugType>full</DebugType>
  </PropertyGroup>
  <PropertyGroup Condition="'$(Configuration)|$(Platform)' == 'Debug_NET30|AnyCPU'">
    <Optimize>False</Optimize>
    <OutputPath>bin\Debug_NET30\</OutputPath>
    <DefineConstants>TRACE;DEBUG;NET30;FAT</DefineConstants>
    <ErrorReport>prompt</ErrorReport>
    <WarningLevel>4</WarningLevel>
    <Prefer32Bit>false</Prefer32Bit>
    <TargetFrameworkVersion>v3.0</TargetFrameworkVersion>
    <LangVersion>5</LangVersion>
    <DebugSymbols>true</DebugSymbols>
    <DebugType>full</DebugType>
  </PropertyGroup>
>>>>>>> 7d7fd148
  <PropertyGroup Condition="'$(Configuration)|$(Platform)' == 'Debug_NET35|AnyCPU'">
    <Optimize>False</Optimize>
    <OutputPath>bin\Debug_NET35\</OutputPath>
    <DefineConstants>TRACE;DEBUG;FAT;NET35</DefineConstants>
    <ErrorReport>prompt</ErrorReport>
    <WarningLevel>4</WarningLevel>
    <Prefer32Bit>false</Prefer32Bit>
    <TargetFrameworkVersion>v3.5</TargetFrameworkVersion>
    <LangVersion>5</LangVersion>
    <DebugSymbols>true</DebugSymbols>
    <DebugType>full</DebugType>
  </PropertyGroup>
  <PropertyGroup Condition="'$(Configuration)|$(Platform)' == 'Debug_NET35-CF|AnyCPU'">
    <Optimize>False</Optimize>
    <OutputPath>bin\Debug_NET35-CF\</OutputPath>
    <DefineConstants>TRACE;DEBUG;NET35;NETCF;FAT</DefineConstants>
    <ErrorReport>prompt</ErrorReport>
    <WarningLevel>4</WarningLevel>
    <Prefer32Bit>false</Prefer32Bit>
    <TargetFrameworkVersion>v3.5</TargetFrameworkVersion>
    <LangVersion>default</LangVersion>
    <DebugSymbols>true</DebugSymbols>
    <DebugType>full</DebugType>
    <CF>true</CF>
  </PropertyGroup>
  <PropertyGroup Condition="'$(Configuration)|$(Platform)' == 'Debug_NET40|AnyCPU'">
    <Optimize>False</Optimize>
    <OutputPath>bin\Debug_NET40\</OutputPath>
    <DefineConstants>TRACE;DEBUG;NET40;FAT</DefineConstants>
    <ErrorReport>prompt</ErrorReport>
    <WarningLevel>4</WarningLevel>
    <Prefer32Bit>false</Prefer32Bit>
    <TargetFrameworkVersion>v4.0</TargetFrameworkVersion>
    <LangVersion>5</LangVersion>
    <DebugSymbols>true</DebugSymbols>
    <DebugType>full</DebugType>
  </PropertyGroup>
  <PropertyGroup Condition="'$(Configuration)|$(Platform)' == 'Debug_NET45|AnyCPU'">
    <Optimize>False</Optimize>
    <OutputPath>bin\Debug_NET45\</OutputPath>
    <DefineConstants>TRACE;DEBUG;NET45;FAT</DefineConstants>
    <ErrorReport>prompt</ErrorReport>
    <WarningLevel>4</WarningLevel>
    <Prefer32Bit>false</Prefer32Bit>
    <TargetFrameworkVersion>v4.5</TargetFrameworkVersion>
    <LangVersion>5</LangVersion>
    <DebugSymbols>true</DebugSymbols>
    <DebugType>full</DebugType>
  </PropertyGroup>
  <PropertyGroup Condition=" '$(Configuration)|$(Platform)' == 'NET35|AnyCPU' ">
    <Optimize>True</Optimize>
    <OutputPath>bin\NET35\</OutputPath>
    <DefineConstants>NET35</DefineConstants>
    <ErrorReport>prompt</ErrorReport>
    <WarningLevel>4</WarningLevel>
    <Prefer32Bit>false</Prefer32Bit>
    <TargetFrameworkVersion>v3.5</TargetFrameworkVersion>
    <LangVersion>5</LangVersion>
  </PropertyGroup>
  <PropertyGroup Condition=" '$(Configuration)|$(Platform)' == 'NET35-CF|AnyCPU' ">
    <Optimize>True</Optimize>
    <OutputPath>bin\NET35-CF\</OutputPath>
    <DefineConstants>NETCF;NET35</DefineConstants>
    <ErrorReport>prompt</ErrorReport>
    <WarningLevel>4</WarningLevel>
    <Prefer32Bit>false</Prefer32Bit>
    <TargetFrameworkVersion>v3.5</TargetFrameworkVersion>
    <LangVersion>default</LangVersion>
    <CF>true</CF>
  </PropertyGroup>
  <PropertyGroup Condition=" '$(Configuration)|$(Platform)' == 'NET40|AnyCPU' ">
    <Optimize>True</Optimize>
    <OutputPath>bin\NET40\</OutputPath>
    <DefineConstants>NET40</DefineConstants>
    <ErrorReport>prompt</ErrorReport>
    <WarningLevel>4</WarningLevel>
    <Prefer32Bit>false</Prefer32Bit>
    <TargetFrameworkVersion>v4.0</TargetFrameworkVersion>
    <LangVersion>5</LangVersion>
  </PropertyGroup>
  <PropertyGroup Condition=" '$(Configuration)|$(Platform)' == 'NET45|AnyCPU' ">
    <Optimize>True</Optimize>
    <OutputPath>bin\NET45\</OutputPath>
    <DefineConstants>NET45</DefineConstants>
    <ErrorReport>prompt</ErrorReport>
    <WarningLevel>4</WarningLevel>
    <Prefer32Bit>false</Prefer32Bit>
    <TargetFrameworkVersion>v4.5</TargetFrameworkVersion>
    <LangVersion>5</LangVersion>
  </PropertyGroup>
<<<<<<< HEAD
=======
  <PropertyGroup Condition=" '$(Configuration)|$(Platform)' == 'NET20_FAT|AnyCPU' ">
    <Optimize>True</Optimize>
    <OutputPath>bin\NET20_FAT\</OutputPath>
    <DefineConstants>NET20;FAT</DefineConstants>
    <ErrorReport>prompt</ErrorReport>
    <WarningLevel>4</WarningLevel>
    <Prefer32Bit>false</Prefer32Bit>
    <TargetFrameworkVersion>v2.0</TargetFrameworkVersion>
    <LangVersion>5</LangVersion>
    <Fat>true</Fat>
  </PropertyGroup>
  <PropertyGroup Condition=" '$(Configuration)|$(Platform)' == 'NET30_FAT|AnyCPU' ">
    <Optimize>True</Optimize>
    <OutputPath>bin\NET30_FAT\</OutputPath>
    <DefineConstants>NET30;FAT</DefineConstants>
    <ErrorReport>prompt</ErrorReport>
    <WarningLevel>4</WarningLevel>
    <Prefer32Bit>false</Prefer32Bit>
    <TargetFrameworkVersion>v3.0</TargetFrameworkVersion>
    <LangVersion>5</LangVersion>
    <Fat>true</Fat>
  </PropertyGroup>
>>>>>>> 7d7fd148
  <PropertyGroup Condition=" '$(Configuration)|$(Platform)' == 'NET35_FAT|AnyCPU' ">
    <Optimize>True</Optimize>
    <OutputPath>bin\NET35_FAT\</OutputPath>
    <DefineConstants>NET35;FAT</DefineConstants>
    <ErrorReport>prompt</ErrorReport>
    <WarningLevel>4</WarningLevel>
    <Prefer32Bit>false</Prefer32Bit>
    <TargetFrameworkVersion>v3.5</TargetFrameworkVersion>
    <LangVersion>5</LangVersion>
    <Fat>true</Fat>
  </PropertyGroup>
  <PropertyGroup Condition=" '$(Configuration)|$(Platform)' == 'NET35-CF_FAT|AnyCPU' ">
    <Optimize>True</Optimize>
    <OutputPath>bin\NET35-CF_FAT\</OutputPath>
    <DefineConstants>NETCF;NET35;FAT</DefineConstants>
    <ErrorReport>prompt</ErrorReport>
    <WarningLevel>4</WarningLevel>
    <Prefer32Bit>false</Prefer32Bit>
    <TargetFrameworkVersion>v3.5</TargetFrameworkVersion>
    <LangVersion>default</LangVersion>
    <CF>true</CF>
    <Fat>true</Fat>
  </PropertyGroup>
  <PropertyGroup Condition=" '$(Configuration)|$(Platform)' == 'NET40_FAT|AnyCPU' ">
    <Optimize>True</Optimize>
    <OutputPath>bin\NET40_FAT\</OutputPath>
    <DefineConstants>NET40;FAT</DefineConstants>
    <ErrorReport>prompt</ErrorReport>
    <WarningLevel>4</WarningLevel>
    <Prefer32Bit>false</Prefer32Bit>
    <TargetFrameworkVersion>v4.0</TargetFrameworkVersion>
    <LangVersion>5</LangVersion>
    <Fat>true</Fat>
  </PropertyGroup>
  <PropertyGroup Condition=" '$(Configuration)|$(Platform)' == 'NET45_FAT|AnyCPU' ">
    <Optimize>True</Optimize>
    <OutputPath>bin\NET45_FAT\</OutputPath>
    <DefineConstants>NET45;FAT</DefineConstants>
    <ErrorReport>prompt</ErrorReport>
    <WarningLevel>4</WarningLevel>
    <Prefer32Bit>false</Prefer32Bit>
    <TargetFrameworkVersion>v4.5</TargetFrameworkVersion>
    <LangVersion>5</LangVersion>
    <Fat>true</Fat>
  </PropertyGroup>
  <PropertyGroup>
    <DefineConstants Condition="$(TargetFrameworkVersion) == 'v2.0'">NET20</DefineConstants>
    <DefineConstants Condition="$(TargetFrameworkVersion) == 'v3.0'">NET30</DefineConstants>
    <DefineConstants Condition="$(TargetFrameworkVersion) == 'v3.5'">NET35</DefineConstants>
    <DefineConstants Condition="$(TargetFrameworkVersion) == 'v4.0'">NET40</DefineConstants>
    <DefineConstants Condition="$(TargetFrameworkVersion) == 'v4.5'">NET45</DefineConstants>
    <DefineConstants Condition="$(CF) == 'true'">$(DefineConstants);NETCF</DefineConstants>
    <DefineConstants Condition="$(DebugType) == 'full'">$(DefineConstants);TRACE;DEBUG;FAT</DefineConstants>
    <DefineConstants Condition="$(Fat) == 'true'">$(DefineConstants);FAT</DefineConstants>
  </PropertyGroup>
  <PropertyGroup>
    <SignAssembly>true</SignAssembly>
  </PropertyGroup>
  <PropertyGroup>
    <AssemblyOriginatorKeyFile>OpenSourceKey.snk</AssemblyOriginatorKeyFile>
  </PropertyGroup>
  <ItemGroup>
    <Compile Include="CLSCompliant.cs" />
    <Compile Include="System\Action10.net35.cs" />
    <Compile Include="System\Action11.net35.cs" />
    <Compile Include="System\Action12.net35.cs" />
    <Compile Include="System\Action13.net35.cs" />
    <Compile Include="System\Action14.net35.cs" />
    <Compile Include="System\Action15.net35.cs" />
    <Compile Include="System\Action16.net35.cs" />
    <Compile Include="System\Action5.net35.cs" />
    <Compile Include="System\Action6.net35.cs" />
    <Compile Include="System\Action7.net35.cs" />
    <Compile Include="System\Action8.net35.cs" />
    <Compile Include="System\Action9.net35.cs" />
    <Compile Include="System\Collections\Concurrent\ConcurrentDictionary.net35.cs" />
    <Compile Include="System\Collections\Concurrent\ConcurrentQueue.net35.cs" />
    <Compile Include="System\Collections\Concurrent\IProducerConsumerCollection.net35.cs" />
    <Compile Include="System\Collections\Generic\SortedSet.net35.cs" />
    <Compile Include="System\Collections\ObjectModel\ReadOnlyDictionary.ValueCollection.net40.cs" />
    <Compile Include="System\Collections\ObjectModel\ReadOnlyDictionary.KeyCollection.net40.cs" />
    <Compile Include="System\Collections\ObjectModel\ReadOnlyDictionary.net40.cs" />
    <Compile Include="System\Collections\StructuralComparisons.net35.cs" />
    <Compile Include="System\Diagnostics\Contracts\Contract.bcl.net35 .cs" />
    <Compile Include="System\Diagnostics\Contracts\Contract.net35.cs" />
    <Compile Include="System\Diagnostics\Contracts\ContractAbbreviatorAttribute.net40.cs" />
    <Compile Include="System\Diagnostics\Contracts\ContractArgumentValidatorAttribute.net40.cs" />
    <Compile Include="System\Diagnostics\Contracts\ContractClassAttribute.net35.cs" />
    <Compile Include="System\Diagnostics\Contracts\ContractClassForAttribute.net35.cs" />
    <Compile Include="System\Diagnostics\Contracts\ContractException.net40.cs" />
    <Compile Include="System\Diagnostics\Contracts\ContractInvariantMethodAttribute.net35.cs" />
    <Compile Include="System\Diagnostics\Contracts\ContractOptionAttribute.net40.cs" />
    <Compile Include="System\Diagnostics\Contracts\ContractPublicPropertyNameAttribute.net35.cs" />
    <Compile Include="System\Diagnostics\Contracts\ContractReferenceAssemblyAttribute.net40.cs" />
    <Compile Include="System\Diagnostics\Contracts\ContractRuntimeIgnoredAttribute.net35.cs" />
    <Compile Include="System\Diagnostics\Contracts\ContractVerificationAttribute.net35.cs" />
    <Compile Include="System\Dynamic\Utils\CacheDict.cs" />
    <Compile Include="System\Dynamic\Utils\ContractsUtil.cs" />
    <Compile Include="System\Dynamic\Utils\DelegateHelpers.cs" />
    <Compile Include="System\Dynamic\Utils\Error.cs" />
    <Compile Include="System\Dynamic\Utils\ExpressionUtils.cs" />
    <Compile Include="System\Dynamic\Utils\Helpers.cs" />
    <Compile Include="System\Dynamic\Utils\ListArgumentProvider.cs" />
    <Compile Include="System\Dynamic\Utils\Strings.cs" />
    <Compile Include="System\Dynamic\Utils\TrueReadOnlyCollection.cs" />
    <Compile Include="System\Linq\Expressions\Compiler\AssemblyGen.cs" />
    <Compile Include="System\Linq\Expressions\Compiler\ConstantCheck.cs" />
    <Compile Include="System\Linq\Expressions\Compiler\DelegateHelpers.Generated.cs" />
    <Compile Include="System\Linq\Expressions\Compiler\DelegateHelpers.cs" />
    <Compile Include="System\Linq\Expressions\Compiler\ILGen.cs" />
    <Compile Include="System\Linq\Expressions\Compiler\KeyedQueue.cs" />
    <Compile Include="System\Linq\Expressions\Error.cs" />
    <Compile Include="System\Linq\Expressions\IArgumentProvider.net35.cs" />
    <Compile Include="System\Linq\Expressions\IDynamicExpression.net35.cs" />
    <Compile Include="System\Linq\Expressions\Interpreter\ConstantCheck.cs" />
    <Compile Include="System\Linq\Expressions\Interpreter\ILightCallSiteBinder.cs" />
    <Compile Include="System\Linq\Expressions\Interpreter\RuntimeVariables.cs" />
    <Compile Include="System\Linq\Expressions\LabelTarget.net35.cs" />
    <Compile Include="System\Linq\Expressions\Strings.cs" />
    <Compile Include="System\Linq\Expressions\SymbolDocumentInfo.net35.cs" />
    <Compile Include="System\Numerics\BigInteger.net35.cs" />
    <Compile Include="System\Numerics\BigIntegerBuilder.cs" />
    <Compile Include="System\Numerics\BigInteger.string.cs" />
    <Compile Include="System\Numerics\BigNumberBuffer.cs" />
    <Compile Include="System\Numerics\NumericsHelpers.cs" />
    <Compile Include="System\Numerics\ReverseStringBuilder.cs" />
    <Compile Include="System\Runtime\CompilerServices\AsyncMethodBuilderCore.cs" />
    <Compile Include="System\Runtime\CompilerServices\AsyncMethodTaskCache.cs" />
    <Compile Include="System\Runtime\CompilerServices\AsyncStateMachineAttribute.net40.cs" />
    <Compile Include="System\Runtime\CompilerServices\AsyncTaskMethodBuilder.net40.cs" />
    <Compile Include="System\Runtime\CompilerServices\AsyncVoidMethodBuilder.net40.cs" />
    <Compile Include="System\Runtime\CompilerServices\CallerFilePathAttribute.net40.cs" />
    <Compile Include="System\Runtime\CompilerServices\CallerLineNumberAttribute.net40.cs" />
    <Compile Include="System\Runtime\CompilerServices\CallerMemberNameAttribute.net40.cs" />
    <Compile Include="System\Runtime\CompilerServices\Closure.net35.cs" />
    <Compile Include="System\Runtime\CompilerServices\ConditionalWeakTable.net35.cs" />
    <Compile Include="System\Runtime\CompilerServices\ConfiguredTaskAwaitable.net40.cs" />
    <Compile Include="System\Runtime\CompilerServices\ContractHelperEx.cs" />
    <Compile Include="System\Runtime\CompilerServices\IAsyncMethodBuilder.cs" />
    <Compile Include="System\Runtime\CompilerServices\IAsyncStateMachine.net40.cs" />
    <Compile Include="System\Runtime\CompilerServices\ICriticalNotifyCompletion.net40.cs" />
    <Compile Include="System\Runtime\CompilerServices\INotifyCompletion.net40.cs" />
    <Compile Include="System\Runtime\CompilerServices\IRuntimeVariables.net35.cs" />
    <Compile Include="System\Runtime\CompilerServices\IteratorStateMachineAttribute.net40.cs" />
    <Compile Include="System\Runtime\CompilerServices\StateMachineAttribute.net40.cs" />
    <Compile Include="System\Runtime\CompilerServices\TaskAwaiter.net40.cs" />
    <Compile Include="System\Runtime\CompilerServices\VoidTaskResult.cs" />
    <Compile Include="System\Runtime\CompilerServices\YieldAwaitable.net40.cs" />
    <Compile Include="System\Runtime\ExceptionServices\ExceptionDispatchInfo.net40.cs" />
    <Compile Include="System\Runtime\TargetedPatchingOptOutAttribute.net35.cs" />
    <Compile Include="System\SR.cs" />
    <Compile Include="System\Threading\Barrier.net35.cs" />
    <Compile Include="System\Threading\CancellationToken.net35.cs" />
    <Compile Include="System\Threading\CancellationTokenRegistration.net35.cs" />
    <Compile Include="System\Threading\CancellationTokenSource.net35.cs" />
    <Compile Include="System\Threading\CountdownEvent.net35.cs" />
    <Compile Include="System\Threading\Tasks\AsyncCompatLibExtensions.net40.asyncbridge.cs" />
    <Compile Include="System\Threading\Tasks\AwaitTaskContinuation.cs" />
    <Compile Include="System\Threading\Tasks\ContinuationResultTaskFromResultTask.cs" />
    <Compile Include="System\Threading\Tasks\ContinuationResultTaskFromTask.cs" />
    <Compile Include="System\Threading\Tasks\ContinuationTaskFromResultTask.cs" />
    <Compile Include="System\Threading\Tasks\ContinuationTaskFromTask.cs" />
    <Compile Include="System\Threading\Tasks\IContinuationTask.cs" />
    <Compile Include="System\Threading\Tasks\InternalSpecialCancelException.cs" />
    <Compile Include="System\Threading\Tasks\InternalTaskOptions.cs" />
    <Compile Include="System\Threading\IThreadPoolWorkItem.cs" />
    <Compile Include="System\Threading\Tasks\ITaskCompletionAction.cs" />
    <Compile Include="System\Threading\Tasks\StandardTaskContinuation.cs" />
    <Compile Include="System\Threading\Tasks\SynchronizationContextAwaitTaskContinuation.cs" />
    <Compile Include="System\Threading\Tasks\Task.delay.net35.cs" />
    <Compile Include="System\Threading\Tasks\Task.await.net35.cs" />
    <Compile Include="System\Threading\Tasks\Task.yield.net35.cs" />
    <Compile Include="System\Threading\Tasks\Task.when.net35.cs" />
    <Compile Include="System\Threading\Tasks\Task.wait.net35.cs" />
    <Compile Include="System\Threading\Tasks\Task.promise.net35.cs" />
    <Compile Include="System\Threading\Tasks\Task.microsoft.net35.cs" />
    <Compile Include="System\Threading\Tasks\Task.continuation.net35.cs" />
    <Compile Include="System\Threading\Tasks\Task.run.net35.cs" />
    <Compile Include="System\Threading\Tasks\Task1.net35.cs" />
    <Compile Include="System\Threading\Tasks\TaskCanceledException.net35.cs" />
    <Compile Include="System\Threading\Tasks\TaskCompletionSource.net35.cs" />
    <Compile Include="System\Threading\Tasks\TaskContinuation.net35.cs" />
    <Compile Include="System\Threading\Tasks\TaskContinuationOptions.net35.cs" />
    <Compile Include="System\Threading\Tasks\TaskEx.net35.asyncbridge.cs" />
    <Compile Include="System\Threading\Tasks\TaskEx.asyncbridge.cs" />
    <Compile Include="System\Threading\Tasks\TaskExceptionHolder.net35.cs" />
    <Compile Include="System\Threading\Tasks\TaskExtensions.net35.cs" />
    <Compile Include="System\Threading\Tasks\TaskFactory.net35.cs" />
    <Compile Include="System\Threading\Tasks\TaskScheduler.microsoft.net35.cs" />
    <Compile Include="System\Threading\Tasks\TaskSchedulerAwaitTaskContinuation.net35.cs" />
    <Compile Include="System\Threading\Tasks\TaskSchedulerException.net35.cs" />
    <Compile Include="System\Threading\Tasks\ThreadPoolTaskScheduler.net35.cs" />
    <Compile Include="System\Threading\Tasks\UnobservedTaskExceptionEventArgs.net35.cs" />
    <Compile Include="Theraot\Collections\ConversionSet.cs" />
    <Compile Include="Theraot\Collections\ConvertedObserver.cs" />
    <Compile Include="Theraot\Collections\CustomObserver.cs" />
    <Compile Include="Theraot\Collections\EmptyCollection.cs" />
    <Compile Include="Theraot\Collections\EmptyList.cs" />
    <Compile Include="Theraot\Collections\EmptySet.cs" />
    <Compile Include="Theraot\Collections\ExtendedDictionary.cs" />
    <Compile Include="Theraot\Collections\ExtendedList.cs" />
    <Compile Include="Theraot\Collections\ExtendedQueue.cs" />
    <Compile Include="Theraot\Collections\ExtendedReadOnlyCollection.cs" />
    <Compile Include="Theraot\Collections\ExtendedReadOnlyCollection.extended.cs" />
    <Compile Include="Theraot\Collections\ExtendedReadOnlyDictionary.cs" />
    <Compile Include="Theraot\Collections\ExtendedReadOnlyList.cs" />
    <Compile Include="Theraot\Collections\ExtendedReadOnlySet.cs" />
    <Compile Include="Theraot\Collections\ExtendedSet.cs" />
    <Compile Include="Theraot\Collections\ExtendedStack.cs" />
    <Compile Include="Theraot\Collections\Extensions.partition.cs" />
    <Compile Include="Theraot\Collections\Extensions.groupby.cs" />
    <Compile Include="Theraot\Collections\Extensions.add.cs" />
    <Compile Include="Theraot\Collections\Extensions.beforeafter.cs" />
    <Compile Include="Theraot\Collections\Extensions.drop.cs" />
    <Compile Include="Theraot\Collections\Extensions.extra.cs" />
    <Compile Include="Theraot\Collections\Extensions.insert.cs" />
    <Compile Include="Theraot\Collections\Extensions.interleave.cs">
      <AutoGen>True</AutoGen>
      <DesignTime>True</DesignTime>
      <DependentUpon>Extensions.interleave.tt</DependentUpon>
    </Compile>
    <Compile Include="Theraot\Collections\Extensions.numeric.cs" />
    <Compile Include="Theraot\Collections\Extensions.operations.cs" />
    <Compile Include="Theraot\Collections\Extensions.zip.cs">
      <AutoGen>True</AutoGen>
      <DesignTime>True</DesignTime>
      <DependentUpon>Extensions.zip.tt</DependentUpon>
    </Compile>
    <Compile Include="Theraot\Collections\Extensions._.cs" />
    <Compile Include="Theraot\Collections\FilteredConvertedObserver.cs" />
    <Compile Include="Theraot\Collections\FilteredObserver.cs" />
    <Compile Include="Theraot\Collections\IDropPoint.cs" />
    <Compile Include="Theraot\Collections\IExtendedCollection.cs" />
    <Compile Include="Theraot\Collections\IExtendedDictionary.cs" />
    <Compile Include="Theraot\Collections\IExtendedList.cs" />
    <Compile Include="Theraot\Collections\IExtendedReadOnlyCollection.cs" />
    <Compile Include="Theraot\Collections\IExtendedReadOnlyDictionary.cs" />
    <Compile Include="Theraot\Collections\IExtendedReadOnlyList.cs" />
    <Compile Include="Theraot\Collections\IExtendedReadOnlySet.cs" />
    <Compile Include="Theraot\Collections\IExtendedSet.cs" />
    <Compile Include="Theraot\Collections\IProxyObservable.cs" />
    <Compile Include="Theraot\Collections\IReadOnlyDropPoint.cs" />
    <Compile Include="Theraot\Collections\IReadOnlySet.cs" />
    <Compile Include="Theraot\Collections\KeyValuePairComparer.cs" />
    <Compile Include="Theraot\Collections\KeyValuePairEqualityComparer.cs" />
    <Compile Include="Theraot\Collections\ObservableExtensions.cs" />
    <Compile Include="Theraot\Collections\ProgressiveCollection.cs">
      <SubType>Code</SubType>
    </Compile>
    <Compile Include="Theraot\Collections\ProgressiveCollection.extended.cs" />
    <Compile Include="Theraot\Collections\ProgressiveDictionary.cs" />
    <Compile Include="Theraot\Collections\ProgressiveList.cs" />
    <Compile Include="Theraot\Collections\ProgressiveList.extended.cs" />
    <Compile Include="Theraot\Collections\ProgressiveLookup.cs" />
    <Compile Include="Theraot\Collections\ProgressiveSet.cs" />
    <Compile Include="Theraot\Collections\ProgressiveSet.extended.cs" />
    <Compile Include="Theraot\Collections\Progressor.cs" />
    <Compile Include="Theraot\Collections\ProxyObservable.cs" />
    <Compile Include="Theraot\Collections\Specialized\AVLTree.AVLNode.cs" />
    <Compile Include="Theraot\Collections\Specialized\AVLTree.cs" />
    <Compile Include="Theraot\Collections\Specialized\ConditionalExtendedEnumerable.cs" />
    <Compile Include="Theraot\Collections\Specialized\ConversionComparer.cs" />
    <Compile Include="Theraot\Collections\Specialized\ConversionEqualityComparer.cs" />
    <Compile Include="Theraot\Collections\Specialized\ConvertedValueCollection.cs" />
    <Compile Include="Theraot\Collections\Specialized\CustomComparer.cs" />
    <Compile Include="Theraot\Collections\Specialized\CustomEqualityComparer.cs" />
    <Compile Include="Theraot\Collections\Specialized\DelegatedCollection.cs" />
    <Compile Include="Theraot\Collections\Specialized\DelegatedCollection.extended.cs" />
    <Compile Include="Theraot\Collections\Specialized\EnumCollection.cs" />
    <Compile Include="Theraot\Collections\Specialized\EnumerableFromDelegate.cs" />
    <Compile Include="Theraot\Collections\Specialized\EnumerationCollection.cs" />
    <Compile Include="Theraot\Collections\Specialized\EnumerationCollection.extended.cs" />
    <Compile Include="Theraot\Collections\Specialized\EnumerationSet.cs" />
    <Compile Include="Theraot\Collections\Specialized\ExtendedEnumerable.cs" />
    <Compile Include="Theraot\Collections\Specialized\ExtendedEnumerableBase.cs" />
    <Compile Include="Theraot\Collections\Specialized\FlagArray.cs" />
    <Compile Include="Theraot\Collections\Specialized\NeedleConversionEqualityComparer.cs" />
    <Compile Include="Theraot\Collections\Specialized\NullAwareDictionary.cs" />
    <Compile Include="Theraot\Collections\Specialized\NullAwareDictionary.extended.cs" />
    <Compile Include="Theraot\Collections\Specialized\OrderedCollection.cs" />
    <Compile Include="Theraot\Collections\ThreadSafe\ArrayReservoir.cs" />
    <Compile Include="Theraot\Collections\ThreadSafe\Bucket.cs" />
    <Compile Include="Theraot\Collections\ThreadSafe\DoAction.cs" />
    <Compile Include="Theraot\Collections\ThreadSafe\FixedSizeBucket.cs" />
    <Compile Include="Theraot\Collections\ThreadSafe\BucketHelper.cs" />
    <Compile Include="Theraot\Collections\ThreadSafe\CircularBucket.cs" />
    <Compile Include="Theraot\Collections\ThreadSafe\FixedSizeQueue.cs" />
    <Compile Include="Theraot\Collections\Specialized\KeyCollection.cs" />
    <Compile Include="Theraot\Collections\ThreadSafe\IBucket.cs" />
    <Compile Include="Theraot\Collections\ThreadSafe\NeedleBucket.cs" />
    <Compile Include="Theraot\Collections\ThreadSafe\NeedleReservoir.cs" />
    <Compile Include="Theraot\Collections\ThreadSafe\Pool.cs" />
    <Compile Include="Theraot\Collections\ThreadSafe\ReentryGuardHelper.cs" />
    <Compile Include="Theraot\Collections\ThreadSafe\SafeDictionary.cs" />
    <Compile Include="Theraot\Collections\ThreadSafe\SafeQueue.cs" />
    <Compile Include="Theraot\Collections\ThreadSafe\SafeSet.cs" />
    <Compile Include="Theraot\Collections\Specialized\ValueCollection.cs" />
    <Compile Include="Theraot\Collections\ThreadSafe\BucketCore.cs" />
    <Compile Include="Theraot\Collections\ThreadSafe\WeakCancellableEvent.cs" />
    <Compile Include="Theraot\Collections\ThreadSafe\WeakDelegateCollection.cs" />
    <Compile Include="Theraot\Collections\ThreadSafe\WeakEvent.cs" />
    <Compile Include="Theraot\Collections\ThreadSafe\WeakDictionary.cs" />
    <Compile Include="Theraot\Collections\ThreadSafe\WeakCollection.cs" />
    <Compile Include="Theraot\Collections\TryTake.cs" />
    <Compile Include="Theraot\Core\ActionHelper.cs">
      <DependentUpon>ActionHelper.tt</DependentUpon>
      <DesignTime>True</DesignTime>
      <AutoGen>True</AutoGen>
    </Compile>
    <Compile Include="Theraot\Core\AggregateExceptionHelper.cs" />
    <Compile Include="Theraot\Core\CharHelper.cs" />
    <Compile Include="Theraot\Core\EnvironmentHelper.cs" />
    <Compile Include="Theraot\Core\IntPtrHelper.cs" />
    <Compile Include="Theraot\Core\RamStream.cs" />
    <Compile Include="Theraot\Core\NumericHelper.checks.cs" />
    <Compile Include="Theraot\Core\PathHelper.cs" />
    <Compile Include="Theraot\Core\StringProcessor.cs" />
    <Compile Include="Theraot\Threading\AtomicBoolean.cs" />
    <Compile Include="Theraot\Core\CancellationTokenHelper.cs" />
    <Compile Include="Theraot\Core\Check.cs" />
    <Compile Include="Theraot\Core\CloneHelper.cs" />
    <Compile Include="Theraot\Core\ComparerExtensions.cs" />
    <Compile Include="Theraot\Core\DebugHelper.cs" />
    <Compile Include="Theraot\Core\DelegateDeepEqualityComparer.cs" />
    <Compile Include="Theraot\Core\DelegateEqualityComparer.cs" />
    <Compile Include="Theraot\Core\DelegateExtensions.cs" />
    <Compile Include="Theraot\Core\EnumerableHelper.cs" />
    <Compile Include="Theraot\Core\EnumHelper.cs" />
    <Compile Include="Theraot\Core\EqualityComparerHelper.cs" />
    <Compile Include="Theraot\Core\EqualityComparerHelper1.cs" />
    <Compile Include="Theraot\Core\ErsatzAction.cs">
      <AutoGen>True</AutoGen>
      <DesignTime>True</DesignTime>
      <DependentUpon>ErsatzAction.tt</DependentUpon>
    </Compile>
    <Compile Include="Theraot\Core\ErsatzFunc.cs">
      <AutoGen>True</AutoGen>
      <DesignTime>True</DesignTime>
      <DependentUpon>ErsatzFunc.tt</DependentUpon>
    </Compile>
    <Compile Include="Theraot\Core\FolderEnumeration.cs" />
    <Compile Include="Theraot\Core\FuncHelper.cs">
      <DependentUpon>FuncHelper.tt</DependentUpon>
      <DesignTime>True</DesignTime>
      <AutoGen>True</AutoGen>
    </Compile>
    <Compile Include="Theraot\Core\FuncHelper.predicate.cs" />
    <Compile Include="Theraot\Core\FuncHelper._.cs" />
    <Compile Include="Theraot\Core\GraphHelper.cs" />
    <Compile Include="Theraot\Core\ICloneable.cs" />
    <Compile Include="Theraot\Core\ICloner.cs" />
    <Compile Include="Theraot\Core\MonitorHelper.cs" />
    <Compile Include="Theraot\Core\NewEventHandler.cs" />
    <Compile Include="Theraot\Core\NewOperationCanceledException.cs" />
    <Compile Include="Theraot\Core\NumericHelper.unchecked.cs" />
    <Compile Include="Theraot\Core\NumericHelper.checked.cs" />
    <Compile Include="Theraot\Core\NumericHelper.Binary.cs" />
    <Compile Include="Theraot\Core\NumericHelper.build.cs" />
    <Compile Include="Theraot\Core\NumericHelper.cs">
      <SubType>Code</SubType>
    </Compile>
    <Compile Include="Theraot\Core\OrderedEnumerable.cs" />
    <Compile Include="Theraot\Core\PrimeHelper.array.cs" />
    <Compile Include="Theraot\Core\PrimeHelper.cs" />
    <Compile Include="Theraot\Core\Range.cs" />
    <Compile Include="Theraot\Core\RangeExtensions.cs" />
    <Compile Include="Theraot\Core\Reference.cs" />
    <Compile Include="Theraot\Core\StopwatchExtensions.cs" />
    <Compile Include="Theraot\Core\StreamExtensions.cs" />
    <Compile Include="Theraot\Core\StringBuilderExtensions.cs" />
    <Compile Include="Theraot\Core\StringHelper.cs" />
    <Compile Include="Theraot\Core\ReferenceEqualityComparer.cs" />
    <Compile Include="Theraot\Core\TraceRoute.cs" />
    <Compile Include="Theraot\Core\TracertNode.cs" />
    <Compile Include="Theraot\Core\TupleEqualityComparer.cs">
      <AutoGen>True</AutoGen>
      <DesignTime>True</DesignTime>
      <DependentUpon>TupleEqualityComparer.tt</DependentUpon>
    </Compile>
    <Compile Include="Theraot\Core\TypeHelper.util.cs" />
    <Compile Include="Theraot\Core\TypeHelper.ConstructorHelper.cs">
      <DependentUpon>TypeHelper.ConstructorHelper.tt</DependentUpon>
      <DesignTime>True</DesignTime>
      <AutoGen>True</AutoGen>
    </Compile>
    <Compile Include="Theraot\Core\TypeHelper.cs" />
    <Compile Include="Theraot\Core\TypeHelper.extra.cs" />
    <Compile Include="Theraot\Threading\CriticalDisposable.cs" />
    <Compile Include="Theraot\Threading\CriticalDisposable.disposable.cs" />
    <Compile Include="Theraot\Threading\Disposable.cs">
      <SubType>Code</SubType>
    </Compile>
    <Compile Include="Theraot\Threading\Disposable.disposable.cs">
      <DependentUpon>Disposable.cs</DependentUpon>
      <SubType>Code</SubType>
      <DesignTime>True</DesignTime>
    </Compile>
    <Compile Include="Theraot\Threading\Disposable.extended.cs" />
    <Compile Include="Theraot\Threading\DisposableAkin.cs">
      <SubType>Code</SubType>
    </Compile>
    <Compile Include="Theraot\Threading\DisposableExtensions.cs" />
    <Compile Include="Theraot\Threading\GCMonitor.internal.cs" />
    <Compile Include="Theraot\Threading\GCMonitor.cs" />
    <Compile Include="Theraot\Threading\IExtendedDisposable.cs" />
    <Compile Include="Theraot\Threading\IReadWriteLock.cs" />
    <Compile Include="Theraot\Threading\IThreadLocal.cs" />
    <Compile Include="Theraot\Threading\LockContext.cs" />
    <Compile Include="Theraot\Threading\LockSlot.cs" />
    <Compile Include="Theraot\Threading\NeedleLock.cs" />
    <Compile Include="Theraot\Threading\Needles\CacheNeedle.cs" />
    <Compile Include="Theraot\Threading\Needles\CacheNeedle.disposable.cs" />
    <Compile Include="Theraot\Threading\Needles\DefaultNeedle.cs" />
    <Compile Include="Theraot\Threading\Needles\ExceptionStructNeedle.cs" />
    <Compile Include="Theraot\Threading\Needles\FutureDisposableNeedle.cs" />
    <Compile Include="Theraot\Threading\Needles\FutureAction.cs" />
    <Compile Include="Theraot\Threading\Needles\FutureNeedle.cs" />
    <Compile Include="Theraot\Threading\Needles\ICacheNeedle.cs" />
    <Compile Include="Theraot\Threading\Needles\INeedle.cs" />
    <Compile Include="Theraot\Threading\Needles\IPromise.cs" />
    <Compile Include="Theraot\Threading\Needles\IReadOnlyNeedle.cs" />
    <Compile Include="Theraot\Threading\Needles\IRecyclableNeedle.cs" />
    <Compile Include="Theraot\Threading\Needles\LazyDisposableNeedle.cs" />
    <Compile Include="Theraot\Threading\Needles\LazyDisposableNeedle.disposable.cs" />
    <Compile Include="Theraot\Threading\Needles\LazyAction.cs" />
    <Compile Include="Theraot\Threading\Needles\LazyNeedle.cs" />
    <Compile Include="Theraot\Threading\Needles\LockableContext.cs" />
    <Compile Include="Theraot\Threading\Needles\LockableSlot.cs" />
    <Compile Include="Theraot\Threading\Needles\Needle.cs" />
    <Compile Include="Theraot\Threading\Needles\NeedleHelper.cs" />
    <Compile Include="Theraot\Threading\Needles\NotNull.cs" />
    <Compile Include="Theraot\Threading\Needles\Promise.cs" />
    <Compile Include="Theraot\Threading\Needles\PromiseNeedle1.cs" />
    <Compile Include="Theraot\Threading\Needles\ReadOnlyDisposableNeedle.cs" />
    <Compile Include="Theraot\Threading\Needles\ReadOnlyDisposableNeedle.disposable.cs" />
    <Compile Include="Theraot\Threading\Needles\ReadOnlyNeedle.cs" />
    <Compile Include="Theraot\Threading\Needles\ReadOnlyPromise.cs" />
    <Compile Include="Theraot\Threading\Needles\ReadOnlyPromiseNeedle.cs" />
    <Compile Include="Theraot\Threading\Needles\ReadOnlyStructNeedle.cs" />
    <Compile Include="Theraot\Threading\Needles\StructNeedle.cs" />
    <Compile Include="Theraot\Threading\Needles\Transact.cs" />
    <Compile Include="Theraot\Threading\Needles\Transact.disposable.cs" />
    <Compile Include="Theraot\Threading\Needles\Transact.IResource.cs" />
    <Compile Include="Theraot\Threading\Needles\Transact.Needle.cs" />
    <Compile Include="Theraot\Threading\Needles\Transact.Needle.disposable.cs" />
    <Compile Include="Theraot\Threading\Needles\WeakDelegateNeedle.cs" />
    <Compile Include="Theraot\Threading\Needles\WeakNeedle.cs" />
    <Compile Include="Theraot\Threading\Needles\WeakNeedle.disposable.cs" />
    <Compile Include="Theraot\Threading\Needles\WeakNeedle.extended.cs" />
    <Compile Include="Theraot\Threading\NoReentrantReadWriteLock.disposable.cs" />
    <Compile Include="Theraot\Threading\NoReentrantReadWriteLock.cs" />
    <Compile Include="Theraot\Threading\NoTrackingThreadLocal.cs" />
    <Compile Include="Theraot\Threading\ReadWriteLock.cs" />
    <Compile Include="Theraot\Threading\ReentrantReadWriteLock.disposable.cs" />
    <Compile Include="Theraot\Threading\ReentrantReadWriteLock.cs" />
    <Compile Include="Theraot\Threading\ReentryGuard.cs" />
    <Compile Include="Theraot\Threading\Timeout.cs" />
    <Compile Include="Theraot\Threading\RuntimeUniqueIdProdiver.cs" />
    <Compile Include="Theraot\Threading\Needles\LockableNeedle.cs" />
    <Compile Include="Theraot\Threading\ThreadingHelper.cs" />
    <Compile Include="Theraot\Threading\ThreadingHelper.extra.cs" />
    <Compile Include="Theraot\Threading\ThreadingHelper.SpinWait.cs" />
    <Compile Include="Theraot\Threading\ThreadLocalHelper.cs" />
    <Compile Include="Theraot\Threading\ThreadLocalHelper1.cs" />
    <Compile Include="Theraot\Threading\TrackingThreadLocal.cs" />
    <Compile Include="Theraot\Threading\VersionProvider.cs" />
    <Compile Include="System\Threading\Tasks\Task.net35.cs" />
    <Compile Include="System\Threading\Tasks\TaskScheduler.net35.cs" />
    <Compile Include="System\Threading\LazyInitializer.net35.cs" />
    <Compile Include="System\Threading\SemaphoreSlim.net35.cs" />
    <Compile Include="System\Threading\SpinLock.net35.cs">
      <SubType>Code</SubType>
    </Compile>
    <Compile Include="System\Threading\SpinWait.net35.cs">
      <SubType>Code</SubType>
    </Compile>
    <Compile Include="System\Func10.net35.cs" />
    <Compile Include="System\Func11.net35.cs" />
    <Compile Include="System\Func12.net35.cs" />
    <Compile Include="System\Func13.net35.cs" />
    <Compile Include="System\Func14.net35.cs" />
    <Compile Include="System\Func15.net35.cs" />
    <Compile Include="System\Func16.net35.cs" />
    <Compile Include="System\Func17.net35.cs" />
    <Compile Include="System\Func6.net35.cs" />
    <Compile Include="System\Func7.net35.cs" />
    <Compile Include="System\Func8.net35.cs" />
    <Compile Include="System\Func9.net35.cs" />
    <Compile Include="System\IObservable.net35.cs" />
    <Compile Include="System\IObserver.net35.cs" />
    <Compile Include="System\IProgress.net40.cs" />
    <Compile Include="System\Lazy1.net35.cs" />
    <Compile Include="System\Lazy2.net35.cs" />
    <Compile Include="System\LazyThreadSafetyMode.net35.cs" />
    <Compile Include="System\Linq\LinqCheck.cs" />
    <Compile Include="System\Linq\EnumerableExecutor.net35.cs" />
    <Compile Include="System\Linq\EnumerableExecutor1.net35.cs" />
    <Compile Include="System\Linq\EnumerableQuery.cs" />
    <Compile Include="System\Linq\EnumerableQuery1.net35.cs" />
    <Compile Include="System\Linq\Expressions\ExpressionTransformer.cs" />
    <Compile Include="System\Linq\Expressions\Extensions.cs" />
    <Compile Include="System\Linq\Grouping.cs" />
    <Compile Include="System\Linq\IOrderedQueryable.cs" />
    <Compile Include="System\Linq\OrderedEnumerable.cs" />
    <Compile Include="System\Linq\OrderedSequence.cs" />
    <Compile Include="System\Linq\ParallelExecutionMode.net35.cs" />
    <Compile Include="System\Linq\ParallelMergeOptions.net35.cs" />
    <Compile Include="System\Linq\QueryableEnumerable.cs" />
    <Compile Include="System\Linq\QueryableTransformer.cs" />
    <Compile Include="System\Linq\QuickSort.cs" />
    <Compile Include="System\Linq\SortContext.cs" />
    <Compile Include="System\Linq\SortDirection.cs" />
    <Compile Include="System\Linq\SortSequenceContext.cs" />
    <Compile Include="System\Numerics\Complex.net35.cs" />
    <Compile Include="System\Progress.net40.cs" />
    <Compile Include="System\Runtime\CompilerServices\DynamicAttribute.net35.cs" />
    <Compile Include="System\AggregateException.net35.cs" />
    <Compile Include="System\Threading\ManualResetEventSlim.net35.cs" />
    <Compile Include="System\Threading\Tasks\TaskCreationOption.net35.cs" />
    <Compile Include="System\Threading\Tasks\TaskStatus.net35.cs" />
    <Compile Include="System\WeakReference.net40.cs" />
    <Compile Include="System\Threading\ThreadLocal.net35.cs">
      <SubType>Code</SubType>
    </Compile>
    <Compile Include="System\Threading\Volatile.net40.cs" />
    <Compile Include="System\Tuple8.net35.cs" />
    <Compile Include="System\Tuple7.net35.cs" />
    <Compile Include="System\Tuple6.net35.cs" />
    <Compile Include="System\Tuple5.net35.cs" />
    <Compile Include="System\Tuple3.net35.cs" />
    <Compile Include="System\Tuple4.net35.cs" />
    <Compile Include="System\Tuple2.net35.cs" />
    <Compile Include="System\Collections\Generic\ISet.net35.cs" />
    <Compile Include="System\Collections\IStructuralComparable.net35.cs" />
    <Compile Include="System\Collections\IStructuralEquatable.net35.cs" />
    <Compile Include="Properties\AssemblyInfo.cs" />
    <Compile Include="System\Collections\Generic\IReadOnlyCollection.net40.cs" />
    <Compile Include="System\Collections\Generic\IReadOnlyDictionary.net40.cs" />
    <Compile Include="System\Collections\Generic\IReadOnlyList.net40.cs" />
    <Compile Include="System\Tuple1.net35.cs" />
    <Compile Include="System\Tuple.net35.cs" />
    <Compile Include="Theraot\VoidStruct.cs" />
    <None Include="packages.config" />
    <None Include="Theraot\Collections\Extensions.interleave.tt">
      <Generator>TextTemplatingFileGenerator</Generator>
      <LastGenOutput>Extensions.interleave.cs</LastGenOutput>
    </None>
    <None Include="Theraot\Collections\Extensions.zip.tt">
      <Generator>TextTemplatingFileGenerator</Generator>
      <LastGenOutput>Extensions.zip.cs</LastGenOutput>
    </None>
    <None Include="Theraot\Core\ActionHelper.tt">
      <Generator>TextTemplatingFileGenerator</Generator>
      <LastGenOutput>ActionHelper.cs</LastGenOutput>
    </None>
    <None Include="Theraot\Core\FuncHelper.tt">
      <Generator>TextTemplatingFileGenerator</Generator>
      <LastGenOutput>FuncHelper.cs</LastGenOutput>
    </None>
    <None Include="Theraot\Core\TupleEqualityComparer.tt">
      <Generator>TextTemplatingFileGenerator</Generator>
      <LastGenOutput>TupleEqualityComparer.cs</LastGenOutput>
    </None>
    <None Include="Theraot\Core\TypeHelper.ConstructorHelper.tt">
      <Generator>TextTemplatingFileGenerator</Generator>
      <LastGenOutput>TypeHelper.ConstructorHelper.cs</LastGenOutput>
    </None>
    <Compile Include="System\Diagnostics\Contracts\ContractFailureKind.net35.cs" />
    <Compile Include="System\Diagnostics\Contracts\ContractFailedEventArgs.net35.cs" />
    <Compile Include="System\Diagnostics\Contracts\PureAttribute.net35.cs" />
    <Compile Include="System\Runtime\CompilerServices\ContractHelper.net40.cs" />
    <Compile Include="System\Diagnostics\Contracts\Internal\ContractHelper.net35.cs" />
    <Compile Include="Theraot\Threading\AtomicBooleanValue.cs" />
  </ItemGroup>
  <ItemGroup>
    <Reference Include="System" />
  </ItemGroup>
<<<<<<< HEAD
  <ItemGroup>
    <Reference Include="System.Core" />
=======
  <ItemGroup Condition="'$(TargetFrameworkVersion)'!='v2.0' And '$(TargetFrameworkVersion)'!='v3.0'">
    <Reference Include="System.Core">
      <RequiredTargetFramework>3.5</RequiredTargetFramework>
    </Reference>
  </ItemGroup>
  <ItemGroup Condition="'$(TargetFrameworkVersion)'!='v2.0'">
>>>>>>> 7d7fd148
    <Reference Include="WindowsBase" />
  </ItemGroup>
  <ItemGroup>
    <BootstrapperPackage Include="Microsoft.Net.Client.3.5">
      <Visible>False</Visible>
      <ProductName>.NET Framework 3.5 SP1 Client Profile</ProductName>
      <Install>false</Install>
    </BootstrapperPackage>
    <BootstrapperPackage Include="Microsoft.Net.Framework.3.5.SP1">
      <Visible>False</Visible>
      <ProductName>.NET Framework 3.5 SP1</ProductName>
      <Install>true</Install>
    </BootstrapperPackage>
    <BootstrapperPackage Include="Microsoft.Windows.Installer.3.1">
      <Visible>False</Visible>
      <ProductName>Windows Installer 3.1</ProductName>
      <Install>true</Install>
    </BootstrapperPackage>
  </ItemGroup>
  <ItemGroup>
    <Service Include="{508349B6-6B84-4DF5-91F0-309BEEBAD82D}" />
  </ItemGroup>
  <Import Project="$(MSBuildBinPath)\Microsoft.CSharp.targets" />
  <!-- To modify your build process, add your task inside one of the targets below and uncomment it.
    Other similar extension points exist, see Microsoft.Common.targets.
 <Target Name="BeforeBuild">
 </Target>
 <Target Name="AfterBuild">
 </Target>
 -->
  <ProjectExtensions>
    <MonoDevelop>
      <Properties>
        <Policies>
          <TextStylePolicy EolMarker="Windows" inheritsSet="VisualStudio" inheritsScope="text/plain" scope="text/x-csharp" />
          <CSharpFormattingPolicy IndentSwitchSection="True" NewLinesForBracesInProperties="True" NewLinesForBracesInAccessors="True" NewLinesForBracesInAnonymousMethods="True" NewLinesForBracesInControlBlocks="True" NewLinesForBracesInAnonymousTypes="True" NewLinesForBracesInObjectCollectionArrayInitializers="True" NewLinesForBracesInLambdaExpressionBody="True" NewLineForElse="True" NewLineForCatch="True" NewLineForFinally="True" NewLineForMembersInObjectInit="True" NewLineForMembersInAnonymousTypes="True" NewLineForClausesInQuery="True" SpacingAfterMethodDeclarationName="False" SpaceAfterMethodCallName="False" SpaceAfterControlFlowStatementKeyword="False" SpaceBeforeOpenSquareBracket="False" WrappingPreserveSingleLine="False" inheritsSet="Mono" inheritsScope="text/x-csharp" scope="text/x-csharp" />
          <TextStylePolicy EolMarker="Windows" inheritsSet="VisualStudio" inheritsScope="text/plain" scope="text/plain" />
        </Policies>
      </Properties>
    </MonoDevelop>
    <VisualStudio />
  </ProjectExtensions>
  <ItemGroup>
    <None Include="OpenSourceKey.snk" />
  </ItemGroup>
  <ItemGroup>
    <Content Include="Theraot\Core\ErsatzAction.tt">
      <Generator>TextTemplatingFileGenerator</Generator>
      <LastGenOutput>ErsatzAction.cs</LastGenOutput>
    </Content>
    <Content Include="Theraot\Core\ErsatzFunc.tt">
      <Generator>TextTemplatingFileGenerator</Generator>
      <LastGenOutput>ErsatzFunc.cs</LastGenOutput>
    </Content>
  </ItemGroup>
  <ItemGroup>
    <Folder Include="System\Collections\Specialized\" />
  </ItemGroup>
  <ItemGroup />
</Project><|MERGE_RESOLUTION|>--- conflicted
+++ resolved
@@ -19,38 +19,30 @@
     <DebugType>full</DebugType>
     <Optimize>False</Optimize>
     <OutputPath>bin\Debug\</OutputPath>
-<<<<<<< HEAD
     <DefineConstants>TRACE;DEBUG;FAT;NET35</DefineConstants>
     <ErrorReport>prompt</ErrorReport>
     <WarningLevel>4</WarningLevel>
     <Prefer32Bit>false</Prefer32Bit>
     <LangVersion>5</LangVersion>
     <TargetFrameworkVersion>v3.5</TargetFrameworkVersion>
-=======
     <DefineConstants>TRACE;DEBUG;NET20;FAT</DefineConstants>
     <ErrorReport>prompt</ErrorReport>
     <WarningLevel>4</WarningLevel>
     <Prefer32Bit>false</Prefer32Bit>
     <LangVersion>default</LangVersion>
     <TargetFrameworkVersion>v2.0</TargetFrameworkVersion>
->>>>>>> 7d7fd148
   </PropertyGroup>
   <PropertyGroup Condition=" '$(Configuration)|$(Platform)' == 'Release|AnyCPU' ">
     <Optimize>True</Optimize>
     <OutputPath>bin\Release\</OutputPath>
-<<<<<<< HEAD
     <DefineConstants>;NET35</DefineConstants>
-=======
     <DefineConstants>NET35</DefineConstants>
->>>>>>> 7d7fd148
     <ErrorReport>prompt</ErrorReport>
     <WarningLevel>4</WarningLevel>
     <Prefer32Bit>false</Prefer32Bit>
     <LangVersion>default</LangVersion>
     <TargetFrameworkVersion>v2.0</TargetFrameworkVersion>
   </PropertyGroup>
-<<<<<<< HEAD
-=======
   <PropertyGroup Condition="'$(Configuration)|$(Platform)' == 'Debug_NET20|AnyCPU'">
     <Optimize>False</Optimize>
     <OutputPath>bin\Debug_NET20\</OutputPath>
@@ -75,7 +67,6 @@
     <DebugSymbols>true</DebugSymbols>
     <DebugType>full</DebugType>
   </PropertyGroup>
->>>>>>> 7d7fd148
   <PropertyGroup Condition="'$(Configuration)|$(Platform)' == 'Debug_NET35|AnyCPU'">
     <Optimize>False</Optimize>
     <OutputPath>bin\Debug_NET35\</OutputPath>
@@ -166,8 +157,6 @@
     <TargetFrameworkVersion>v4.5</TargetFrameworkVersion>
     <LangVersion>5</LangVersion>
   </PropertyGroup>
-<<<<<<< HEAD
-=======
   <PropertyGroup Condition=" '$(Configuration)|$(Platform)' == 'NET20_FAT|AnyCPU' ">
     <Optimize>True</Optimize>
     <OutputPath>bin\NET20_FAT\</OutputPath>
@@ -190,7 +179,6 @@
     <LangVersion>5</LangVersion>
     <Fat>true</Fat>
   </PropertyGroup>
->>>>>>> 7d7fd148
   <PropertyGroup Condition=" '$(Configuration)|$(Platform)' == 'NET35_FAT|AnyCPU' ">
     <Optimize>True</Optimize>
     <OutputPath>bin\NET35_FAT\</OutputPath>
@@ -768,17 +756,14 @@
   <ItemGroup>
     <Reference Include="System" />
   </ItemGroup>
-<<<<<<< HEAD
   <ItemGroup>
     <Reference Include="System.Core" />
-=======
   <ItemGroup Condition="'$(TargetFrameworkVersion)'!='v2.0' And '$(TargetFrameworkVersion)'!='v3.0'">
     <Reference Include="System.Core">
       <RequiredTargetFramework>3.5</RequiredTargetFramework>
     </Reference>
   </ItemGroup>
   <ItemGroup Condition="'$(TargetFrameworkVersion)'!='v2.0'">
->>>>>>> 7d7fd148
     <Reference Include="WindowsBase" />
   </ItemGroup>
   <ItemGroup>
